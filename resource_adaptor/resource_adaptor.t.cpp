--- conflicted
+++ resolved
@@ -96,16 +96,11 @@
 {
     using namespace XPMR;
 
-<<<<<<< HEAD
-    static constexpr size_t max_align_v = alignof(std::max_align_t);
-
-=======
 #ifdef QUICK_TEST
     XPMR::resource_adaptor<std::allocator<char>> crx;
     void *p = crx.allocate(1, 4);
     crx.deallocate(p, 1, 4);
 #else
->>>>>>> 8ea7fb41
     {
         // Test with default `MaxAlignment`
 
