--- conflicted
+++ resolved
@@ -6,11 +6,7 @@
 TESTARGS +=
 
 CXX = g++
-<<<<<<< HEAD
-CXXFLAGS = -std=c++20 -I. -Wall
-=======
-CXXFLAGS = -std=c++20 -I. -Wall -DUSE_SWITCH
->>>>>>> 8ea7fb41
+CXXFLAGS = -std=c++20 -I. -Wall $(VARIANT)
 WD := $(shell basename $(PWD))
 
 all : resource_adaptor.test
@@ -31,7 +27,8 @@
 	$(CXX) $(CXXFLAGS) -c -g $<
 
 %.s : %.cpp
-	$(CXX) $(CXXFLAGS) -DQUICK_TEST -s -O2 $<
+	$(CXX) $(CXXFLAGS) -DQUICK_TEST -S -o $@.mangled -O2 $<
+	c++filt < $@.mangled > $@
 
 %.pdf : %.md
 	cd .. && make $(WD)/$@
@@ -40,4 +37,4 @@
 	cd .. && make $(WD)/$@
 
 clean :
-	rm -f *.t *.o+	rm -f *.t *.o *.s