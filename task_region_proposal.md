% Task Region | N3832
% Pablo Halpern; Arch Robison
  {pablo.g.halpern, arch.robison}@intel.com
  Hong Hong; Artur Laksberg; Gor Nishanov; Herb Sutter
  {honghong, arturl, gorn, hsutter}@microsoft.com
% 2014-01-17

# Abstract

This paper introduces C++ library functions `task_region`, `task_run` and
`task_wait` that enable developers to write expressive and portable parallel
code.

This proposal subsumes and improves the previous proposal, [N3711][].


# Motivation and Related Proposals

The Parallel STL proposal [N3724][] augments the STL algorithms with the
inclusion of parallel execution policies. Programmers use these as a basis to
write additional high-level algorithms that can be implemented in terms of the
provided parallel algorithms. However, the scope of N3724 does not include
lower-level mechanisms to express arbitrary fork-join parallelism.

Over the last several years, Microsoft and Intel have collaborated to produce
a set of common libraries known as the Parallel Patterns Library ([PPL][]) by
Microsoft and the Threading Building Blocks ([TBB][]) by Intel.  The two
libraries have been a part of the commercial products shipped by Microsoft and
Intel.  Additionally, the paper is informed by Intel's experience with
[Cilk Plus][], an extension to C++ included in the Intel C++ compiler in the
Intel Composer XE product.

The `task_region`, `task_run` and the `task_wait` functions proposed in this
document are  based on the `task_group` concept that is a part of the common
subset of the PPL and the TBB  libraries. The paper also enables approaches to
fork-join parallelism that are not limited to  library solutions, by proposing a
small addition to the C++ language.

A previous proposal, [N3711][], was presented to the Committee at the Chicago
meeting in 2013. N3711 closely follows the design of the PPL/TBB with slight
modifications to improve exception safety.

This proposal adopts a simpler syntax than [N3711][] -- one that eschews a
named object in favor of three namespace-scoped functions.  It improves N3711
in the following ways:

* The exception handling model is simplified and more consistent with normal 
  C++ exceptions.
* Strict fork-join parallelism is now enforced at compile time. 
* The syntax allows scheduling approaches other than child stealing.

We aim to converge with the language-based proposal for low-level parallelism
described in [N3409][] and related documents.


# Introduction

Consider an example of a parallel traversal of a tree, where a user-provided
function `compute` is applied to each node of the tree, returning the sum of the
results:

    template<typename Func>
    int traverse(node *n, Func&& compute)
    {
        int left = 0, right = 0;

        task_region([&] {
            if (n->left)
                task_run([&] { left = traverse(n->left, compute); });
            if (n->right)
                task_run([&] { right = traverse(n->right, compute); });
        });

        return compute(n) + left + right;
    }

The example above demonstrates the use of two of functions proposed in this
paper, `task_region` and `task_run`.

The `task_region` function delineates a region in a program code potentially
containing invocations of tasks spawned by the `task_run` function.

The `task_run` function spawns a _task_, a unit of work that is allowed to
execute in parallel with respect to the caller.  Any parallel tasks spawned by
`task_run` within the `task_region` are joined back to a single thread of
execution at the end of the `task_region`.

`task_run` takes a user-provided function object `f` and starts it
asynchronously -- i.e. it may return before the execution of `f` completes.
The implementation's scheduler may choose to run `f` immediately or delay
running `f` until compute resources become available.

`task_run` can be invoked (directly or indirectly) only from a user-provided
function passed to `task_region`, otherwise the behavior is undefined:

    void g();

    void f()
    {
        task_run(g);    // OK, invoked from within task_region in h
    }

    void h()
    {
        task_region(f);
    }

    int main()
    {
        task_run(g);    // No active task_region. Undefined behavior.
        return 0;
    }


# Task Parallelism Model

## Strict Fork-join Task Parallelism

The model of parallelism supported by the constructs in this paper is called
_strict fork-join task parallelism_, which has decades of research behind it
and is the form of structured parallelism supported by all of the prominent
parallel languages, including [Cilk][], [X10][], [Habanero][], and [OpenMP][].
These languages can be subdivided into two groups: those with _fully-strict_
semantics and those with _terminally-strict_ semantics.

In a fully-strict computation (Cilk and Cilk Plus), a task cannot complete
until it has joined with all of its immediate child tasks.  This form of
fork-join parallelism provides strong guarantees and make a program easy to
reason about.  A child task can be written with the assumption that its parent
will still be running, just as if it were called synchronously. Fully-strict
semantics diverge less from serial computation than probably any other
parallel semantics while admitting powerful parallelism.  The `traverse`
example above is a fully-strict computation.

In a terminally-strict computation (X10, Habanero, and OpenMP), parallelism is
expressed as a set of nested regions (`finish` blocks in X10) which delimit
the scope of parallel work. A task will join with an ancestor task at the end
the nearest enclosing parallel region (i.e., the `finish` block that has been
most recently entered and not yet exited).  Unlike the case of fully-strict
semantics, a task can exit without joining with its children.
Terminally-strict semantics are sometimes more convenient for programmers
because they allow arbitrary refactoring of code without concern for
parent-child task boundaries. On the other hand, the relaxed nesting compared
to fully-strict languages makes the code harder to reason about, since a
function can effectively return before it is finished (i.e., while sub-tasks
are still running).  The following variation of the `traverse` example is a
terminally-strict computation.  Note that, since none of the sub-computations is
known to complete until the top-level `task_region` completes, none of the
intermediate computations can depend on the results of child-computations:

    template<typename Func>
    void traverse(node *n, Func&& compute)
    {
        if (n->left)
            task_run([&] { traverse(n->left, compute); });
        if (n->right)
            task_run([&] { traverse(n->right, compute); });

        n->value = compute(n->value);

        // left and right traverse() calls are NOT joined on return.
    }

    template<typename Func>
    void do_traverse(node *n, Func&& compute)
    {
        task_region([&]{ traverse(n, compute); });
    }

The constructs in this paper have terminally-strict semantics for two reasons:
1) It is easier than fully-strict semantics to express using a library syntax
and 2) some of the authors felt that it added important convenience for the
programmer.  In the Issues section, however, we describe some ways in which we
might mitigate the disadvantages of terminally-strict semantics, possibly
getting the best of both worlds.

It is important to note that strict semantics is not a given in parallelism
proposals. Coming from a background in concurrency, many people look to
unstructured constructs such as `std::async`, citing their flexibility vs. the
comparative rigidity of strict parallelism.  While these constructs have their
place, the research has shown that fine-grain, large-scale parallelism
benefits from a highly-structured approach.  Just as a compiler can implement
much more efficient memory allocation for local variables, which are highly
structured, than for (unstructured) heap-allocated variables, so, too, can a
compiler and scheduler take advantage of the structure of strict fork-join
parallelism to implement efficient queuing and scheduling of parallel tasks.
The algorithms described in [N3724][] and successor proposals neither require
nor benefit from unstructured parallelism.


## Non-mandatory Parallelism

Whereas concurrency constructs such as threads, producer-consumer queues, and
the like are primarily about program _structure_, parallelism constructs of
the kind presented in this paper are primarily about maximum exploitation of
available hardware resources to achieve  _performance_.  Critical to this
distinction is that, while separate threads are independently expected to make
forward progress, parallel tasks are not.

The most common scheduling technique for fork-join parallelism is called
work-stealing.  In a work-stealing scheduler, each hardware resource (usually
a CPU core) maintains a queue (which may or may not be FIFO) of tasks that are
ready to run.  If a CPU's queue becomes empty, it "steals" a task from the
queue of some other CPU.  In this way, the CPUs stay busy and process their work
as quickly as possible.  Conversely, if all of the CPUs are busy
working on their own tasks, then those tasks will be executed serially until
the queues are empty. In fact, if the operating system allocates only one CPU
to a process, then the entire parallel computation would be completed on a
single core. This quality allows a program to scale efficiently from one core
to many cores without recompilation.

The constructs in this paper allow a programmer to indicate tasks that are
_permitted_ to run in parallel, but does not _mandate_ that they actually
_run_ concurrently.  An important consequence of this approach, known as
"serial semantics," is that a task in the queue will not make any forward
progress until another task (on the same or different core) completes, whether
or not there is a dependency relationship between them. Thus, using
concurrency constructs such as producer-consumer queues between parallel tasks
(including between parent and child tasks or between sibling tasks) is a sure
way to achieve deadlock.  If the program is not valid as a serial program,
then it is not valid as a parallel program, either.


# Interface

The proposed interface is as follows.  With the exception of
`task_region_final`, the implementation of each of the functions defined
herein is permitted to return on a different native thread than that from
which it was invoked.  See [Thread Switching][] in the issues section for an
explanation of when this matters and how surprises can be mitigated.

## Header `<experimental/parallel_task>` synopsis

    namespace std {
    namespace experimental {
    namespace parallel {

        class task_cancelled_exception;

        template<typename F>
          void task_region(F&& f);
        template<typename F>
          void task_region_final(F&& f);

        template<typename F>
          void task_run(F&& f);

        void task_wait();

    }
    }
    }

## Class `task_cancelled_exception`

    class task_cancelled_exception : public exception {
    public:
        task_cancelled_exception() noexcept;
        task_cancelled_exception(const task_cancelled_exception&) noexcept;
        task_cancelled_exception& operator=(const task_cancelled_exception&) noexcept;
        virtual const char* what() const noexcept;
    };

The class `task_cancelled_exception` defines the type of objects thrown by
`task_run` or `task_wait` if they detect that an exception is pending within
the current parallel region.  See [Exception Handling][], below.

## Function template `task_region`

    template<typename F>
      void task_region(F&& f);
    template<typename F>
      void task_region_final(F&& f);

_Requires_: `F` shall be `MoveConstructible`. The expression,
`(void) f()`, shall be well-formed.

_Effects_: Invokes the expression `f()` on the user-provided object, `f`.

_Throws_: `exception_list`, as specified in [Exception Handling][].

_Postcondition_: All tasks spawned from `f` have finished execution.
`task_region_final` always returns on the same native thread as that on which
it was invoked. (See [Thread Switching][] in the Issues section.)

_Notes_: It is expected (but not mandated) that `f`
will (directly or indirectly) call `task_run`.

## Function template `task_run`

    template<typename F>
      void task_run(F&& f);

_Requires_: The invocation of `task_run` shall be directly or indirectly
nested within an invocation of `task_region`.  `F` shall be
`MoveConstructible`. The expression, `(void) f()`, shall be well-formed.

_Effects_: Causes the expression `f()` to be invoked asynchronously at an
unspecified time prior to the next invocation of `task_wait` or completion of
the nearest enclosing `task_region`, where "nearest enclosing" means the
`task_region` that was most recently invoked and which has not yet returned.
[_Note:_ the relationship between a `task_run` and its nearest enclosing
`task_region` is similar to the relationship between a `throw` statement and
its nearest `try` block. -- _end note_]

_Throws_: `task_cancelled_exception`, as defined in [Exception Handling][].

_Remarks_: The invocation of the user-supplied invocable, `f`, may be
immediate or may be delayed until compute resources are available.  `task_run`
might or might not return before invocation of `f` completes.

`task_run` may be called directly or indirectly from a function object passed
to `task_run`.  The nested task started in such manner is guaranteed to finish
with rest of the tasks started in the nearest enclosing `task_region` [*Note:*
An implementation is allowed to join tasks at any point, for example at the
end of the enclosing `task_run`. -- *end note*]

[_Example_:

    task_region([] {
        task_run([] {
            task_run([] {
                f();
            });
        });
    });

-- _end example_]

## Function `task_wait`

    void task_wait();

_Requires_: The invocation of `task_wait` shall be directly or indirectly
nested within an invocation of `task_region`.

_Effects_: Blocks until the tasks spawned by the nearest enclosing `task_region`
have finished.

_Throws_: `task_cancelled_exception`, as defined in [Exception Handling][].

_Postcondition_: All tasks spawned by the nearest enclosing `task_region`
have finished.

[_Example:_

    task_region([&]{
        task_run([&]{ process(a, w, x); }); // Process a[w] through a[x]
        if (y < x) task_wait();             // Wait if overlap between [w,x) and [y,z)
        process(a, y, z);                   // Process a[y] through a[z]
    });

-- _end example_]

<a id="Exception_Handling"></a>

# Exception Handling

Every `task_region` has an associated exception list. When the
`task_region` starts, its associated exception list is empty.

When an exception is thrown from the user-provided function object passed to
`task_region`, it is added to the exception list for that `task_region`.
Similarly, when an exception is thrown from the user-provided function object
passed into `task_run`, the exception object is added to the exception list
associated with the nearest enclosing `task_region`. In both cases, an
implementation may discard any pending tasks that have not yet been invoked.
Tasks that are already in progress are not interrupted except at a call to
task_run or task_wait, as described above.

If the implementation is able to detect that an exception has been thrown by
another task within the same nearest enclosing `task_region`, then `task_run` or
`task_wait` may throw `task_cancelled_exception`.

When `task_region` finishes with a non-empty exception list, the exceptions are
aggregated into an `exception_list` object (defined below), which is then thrown
from the `task_region`.

Instances of the `task_cancelled_exception` exception thrown from `task_run` or
`task_wait` are not added to the exception list of the corresponding
`task_group`.

The order of the exceptions in the `exception_list` object is unspecified.

The `exception_list` class was first introduced in [N3724][] and is defined as
follows:

    class exception_list : public exception
    {
    public:
        typedef exception_ptr value_type;
        typedef const value_type& reference;
        typedef const value_type& const_reference;
        typedef size_t size_type;
        typedef vector<exception_ptr>::iterator iterator;
        typedef vector<exception_ptr>::const_iterator const_iterator;

        exception_list(vector<exception_ptr> exceptions);

        size_t size() const;
        const_iterator begin();
        const_iterator end();
    private:
        // ...
    };


# Scheduling Strategies

A possible implementation of the `task_run` is to spawn individual tasks  and
immediately return to the caller. These _child_ tasks are then executed (or
_stolen_) by a scheduler based on the availability of hardware resources and
other factors. The parent thread  may participate in the execution of the tasks
when it reaches the join point (i.e. at the  end of the execution of the
function object passed to the `task_region`). This approach to scheduling is
known as _child stealing_.

Other approaches to scheduling exist. In the approach pioneered by Cilk, the
parent thread immediately executes the spawned task at the spawn point. The
execution of the rest of the function -- i.e., the _continuation_ -- is stolen
by the scheduler if there are hardware resources available.  Otherwise, the
parent thread returns from the spawned task and continues as if it had been a
normal function call instead of a spawn.  This approach to scheduling is known
as _continuation stealing_ (or _parent stealing_).

Both approaches have advantages and disadvantages. It has been shown that the
continuation stealing approach provides lower asymptotic space guarantees and
prevents threads from stalling at a join point.
Child stealing is generally easier to implement
without compiler involvement.  [N3872][] provides a worthwhile primer that
addresses the differences between, and respective benefits of, these scheduling
approaches.

It is the intent of this proposal to enable both scheduling approaches and, in
general, to be as open as possible to additional scheduling approaches.

# Issues

The constructs proposed in this paper have a strong theoretical foundation
from previous work on language-based parallelism such as Cilk, X10, and
Habanero.  However, there are some practical issues that arise from trying to
harmonize these constructs with the existing C++ threading model.  For
example, the terminal strictness of X10 and Habanero is more difficult to
achieve in C++ because the strict scoping of C++ function variables is less
forgiving than the garbage collected variables in the other two languages.

This section describes a couple if important issues along with some discussion
of how they might be addressed.


<a id="Thread_Switching"></a>

## Thread Switching

One of the properties of continuation stealing and greedy scheduling is that a
`task_region` or `task_run` call might return on a different thread than that
from which it was invoked, assuming scheduler threads are mapped 1:1 to standard
threads. This phenomenon, which is new to C++, can be surprising to
programmers and break programs that rely on the OS thread remaining the same
throughout the serial portions of the function (for example, in programs
accessing GUI objects, mutexes, thread-local storage and thread ID).

There are a number of possible approaches to mitigate the problems caused by
thread switching. In considering mitigation proposals, it is important to
avoid overly-constraining future implementations in order to support today's
limited view of threads.  For example, this proposal does not require that
parallelism be implemented using OS threads at all -- it could be implemented
using specialized hardware such as GPUs or using other OS facilities such as
special light-weight threads.

Additionally, the solution to problems caused by thread switching may be
different for mutexes than for thread-local storage (TLS) and thread ID.  For
example, a prototype mutex exists that works well with thread switching and
has nice theoretical properties that allow it to be used for both parallelism
and for traditional concurrency.  The desired behavior for thread-local
storage varies depending on its intended use, even in the absence of thread
switching.  For example, the handle to a GUI object might need to be shared
among all of the tasks executing on behalf of a single original thread.
Conversely, thread-local caches should not be shared between
concurrently-executing tasks.  With or without thread switching, we will
certainly need new TLS-like facilities.

In this proposal, the `task_region_final` function template provides a minimal
but powerful approach for addressing thread switching.  Using this facility, a
user can be sure that both thread-local variables and mutexes are in a
consistant state before and after the execution of a parallel computation.
This is expected to solve most of the issues that a user may run into
in well-structured parallel code. Because `task_region_final` requires
stalling at a join point, it can potentially reduce parallel speed-up.  For
this reason, our advice to users would be to use `task_region` except in
circumstances where thread identity is important.  In implementations that do
not support greedy scheduling, the behavior of `task_region_final` would
probably be identical to `task_region`.

We have also discussed the possibility of language or library constructs to
mark a function as potentially returning on a different thread than that on
which it was called.  A straw-man proposal involves a `thread_switching`
keyword that would be applied as a suffix in the declarator for such
functions:

    void f() thread_switching;

If function decorated with the `thread_switching` modifier were called from a
function that did not have the modifier, the compiler would inject code at the
call site that would, on return from the decorated function, stall the caller
until the original thread became available to resume execution:

    void f() thread_switching;

    int main() {
        auto thread_id_begin = std::this_thread::get_id();
        f();
        auto thread_id_end = std::this_thread::get_id();
        assert(thread_id_end == thread_id_begin);
        return 0;
    }

Alternatively, calling a decorated function from an undecorated function could
simply be ill formed, requiring the programmer to call `task_region_final`
explicitly to avoid an error:

    void f() thread_switching;

    void g() {
        f();                // ill-formed
    }

    void h() {
        task_region_final([&]{
            f();            // OK
        });
    }

Other approaches are also being considered, including making a theoretical
distinction between a "thread" as defined in C++11 and a "worker" as the agent
that executes tasks.  Making this distinction would solve certain problems
with parallelism and thread identity, including issues of object and thread
lifetimes that the `thread_switching` keyword does not address.

Final resolution of issues related to thread-switching may need to wait until
a thorough discussion of "execution agents."


## Returning with Unjoined Children

The _terminally strict_ semantics of the constructs proposed in this paper
allow a function to return to the caller while some of its child tasks are
still running.  As in the case of thread switching, this behavior can be
surprising to programmers and break programs that rely on functions finishing
their work before they return. Although unstructured concurrency constructs
such fire-and-forget threads already violate these assumptions, we are
attempting, in this paper, to define much more structured constructs that
operate at a finer granularity of work. Programmers writing _structured_
parallel code need to be put on notice when a function invoked in their
program might spawn parallel tasks and return without joining them first.
The compiler may need to generate stack-allocated stack frames for such
functions and/or its optimizer might be impaired in doing its job if it
needs to defensively assume that any function might return with child tasks
still running.

One approach to address this issue is to add a keyword similar to the
`thread_switching` keyword described above.  As in the case of the `noexcept`
keyword, both the progammer and the compiler know what to expect of the
function and can take appropriate action.  If an undecorated function were to
call a decorated function, the compiler could insert a join point on return
from the decorated function.  Alternatively, the program could be ill-formed
unless the call to the decorated function is nested in a `task_region`.

As a special case, a lambda expression that directly calls a decorated
function could be considered to inherit the decoration.
This special rule would make it possible to avoid the explicit decoration
for a lambda expression passed into `task_region` while still invoking a
decorated function:

    void f() unjoined_children;
    task_region([] {
        f(); // OK, surrounding lambda implicitly has unjoined_children
    });

This special case would apply to the `thread_switching` keyword, as well.

It has also been suggested that a single keyword like `thread_switching` could
serve _both_ purposes: to indicate that a function might return on a different
thread _and_ that it might have outstanding children.  Unifying these keywords
minimizes language changes but also limits the expressiveness of the
interface.  For example, while many functions in a parallel call hierarchy may
want to return on a different thread (to avoid stalling overhead), most would
probably not need to return with children still running.  If both concepts
were expressed with a single keyword, neither the user nor the compiler would
be able to take advantage of this distinction.  It has also been suggested
that these concepts could somehow be combined with the `resumable` keyword
being proposed for resumable functions, though it is not yet clear how this
combination would work.


## Moving Forward with Unresolved Issues

The straw-man proposals described briefly above are not the only possible ways
to address the issues of thread switching and unjoined children.  The authors
continue to research a number of alternatives, both with and without language
support, and we seek committee guidance in the form of feedback on the ideas
we've presented as well as additional ideas.  We believe, however, that
working through these issues will have only a modest impact on the library
interfaces described in this paper and that these interfaces should therefore
be used as the basis for adding strict fork-join library constructs to the
parallelism TS.

<<<<<<< HEAD
# References

=======
>>>>>>> bd2669ea
[TBB]: https://www.threadingbuildingblocks.org/
[TBB][] Threading Building Blocks (TBB)

[PPL]: http://msdn.microsoft.com/en-us/library/dd492418.aspx
[PPL][] Parallel Patterns Library (PPL)

[Cilk]: http://supertech.csail.mit.edu/cilk/
[Cilk][] The Cilk Project

[Cilk Plus]: http://cilkplus.org
[Cilk Plus][] cilkplus.org home page

[X10]: http://x10-lang.org/
[X10][] X10 Home Page

[Habanero]: https://wiki.rice.edu/confluence/display/HABANERO/Habanero+Extreme+Scale+Software+Research+Project
[Habanero][] Habanero Extreme Scale Software Research Project

[OpenMP]: http://openmp.org/wp/
[OpenMP][] openmp.org home page

[N3724]: http://www.open-std.org/JTC1/SC22/WG21/docs/papers/2013/n3724.pdf
[N3724][] _A Parallel Algorithms Library_, J. Hoberock, O. Giroux, V. Grover,
H. Sutter, et al., 2013-08-30

[N3711]: http://www.open-std.org/JTC1/SC22/WG21/docs/papers/2013/n3711.pdf
[N3711][] _Task Groups As a Lower Level C++ Library Solution To Fork-Join
Parallelism_, A. Laksberg, H. Sutter, 2013-08-15

[N3409]: http://www.open-std.org/JTC1/SC22/WG21/docs/papers/2012/n3409.pdf
[N3409][] _Strict Fork-Join Parallelism_, Pablo Halpern, 2012-09-24

[N3872]: http://www.open-std.org/JTC1/SC22/WG21/docs/papers/2014/n3872.pdf
[N3872][] _A Primer on Scheduling Fork-Join Parallelism with Work Stealing_,
Arch Robison, 2014-01

<!-- The following references are internal to this document -->

[Exception Handling]: #Exception_Handling

[Thread Switching]: #Thread_Switching<|MERGE_RESOLUTION|>--- conflicted
+++ resolved
@@ -605,11 +605,8 @@
 be used as the basis for adding strict fork-join library constructs to the
 parallelism TS.
 
-<<<<<<< HEAD
 # References
 
-=======
->>>>>>> bd2669ea
 [TBB]: https://www.threadingbuildingblocks.org/
 [TBB][] Threading Building Blocks (TBB)
 
